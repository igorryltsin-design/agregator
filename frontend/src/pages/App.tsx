import React, { useCallback, useEffect, useMemo, useRef, useState } from 'react'
import { Link, Outlet, useLocation, useNavigate, useSearchParams } from 'react-router-dom'
import { useToasts } from '../ui/Toasts'
import { useAuth } from '../ui/Auth'
import VoiceSearchButton from '../ui/VoiceSearchButton'
import ProgressPanel, { ProgressBullet } from '../ui/ProgressPanel'
import agregatorLogo from '../../logo/agregator.png'
import aiWordLogo from '../../logo/AIWord.png'

export default function App() {
  const [sp, setSp] = useSearchParams()
  const nav = useNavigate()
  const location = useLocation()
  const { user, loading, logout } = useAuth()
  const q = sp.get('q') || ''
  const [searchDraft, setSearchDraft] = useState(q)
  const [theme, setTheme] = useState<string>(()=>{
    const saved = localStorage.getItem('theme')
    if (saved) return saved
    const prefersDark = window.matchMedia && window.matchMedia('(prefers-color-scheme: dark)').matches
    return prefersDark ? 'dark' : 'light'
  })
  const searchRef = useRef<HTMLInputElement|null>(null)
  const [adminMenuOpen, setAdminMenuOpen] = useState(false)
  const [scanOpen, setScanOpen] = useState(false)
  const [scanMin, setScanMin] = useState(false)
  const [scanRunning, setScanRunning] = useState(false)
  const [scanStat, setScanStat] = useState<any>(null)
  const scanMetrics = useMemo(() => {
    if (!scanStat) return null
    const processed = Number(scanStat.processed || 0)
    const total = Number(scanStat.total || 0)
    const added = Number(scanStat.added || 0)
    const updated = Number(scanStat.updated || 0)
    const current = scanStat.current ? String(scanStat.current) : ''
    const etaSeconds = Number(scanStat.eta_seconds || 0)
    const percent = total > 0 ? Math.min(100, Math.round((processed * 100) / total)) : 0
    const fmt = (s: number) => {
      const hh = Math.floor(s / 3600)
      const mm = Math.floor((s % 3600) / 60)
      const ss = Math.floor(s % 60)
      return `${hh.toString().padStart(2, '0')}:${mm.toString().padStart(2, '0')}:${ss.toString().padStart(2, '0')}`
    }
    const etaText = etaSeconds > 0 ? `, ETA: ${fmt(etaSeconds)}` : ''
    return {
      percent,
      summary: total > 0 ? `Обработано ${processed}/${total} (${percent}%)` : 'Прогресс недоступен',
      detail: `Добавлено ${added}, обновлено ${updated}${etaText}`,
      current,
    }
  }, [scanStat])
  const scanScopeCaption = useMemo(() => {
    if (!scanStat?.scope?.label) return undefined
    const count = typeof scanStat.scope.count === 'number' ? ` · файлов: ${scanStat.scope.count}` : ''
    return `Область: ${scanStat.scope.label}${count}`
  }, [scanStat])
  const scanBullets = useMemo<ProgressBullet[]>(() => {
    if (!scanMetrics) return []
    const items: ProgressBullet[] = [{ id: 'detail', text: scanMetrics.detail }]
    if (scanMetrics.current) {
      items.push({ id: 'current', text: `Текущий файл: ${scanMetrics.current}` })
    }
    return items
  }, [scanMetrics])
  const [showHelp, setShowHelp] = useState(false)
  const toasts = useToasts()
  const isAdmin = user?.role === 'admin'
  const canUseAiword = !!user?.aiword_access
  const canImport = !!user?.can_import || isAdmin
  const adminMenuRef = useRef<HTMLDivElement | null>(null)
  const helpDialogRef = useRef<HTMLDivElement | null>(null)
  const helpTitleId = 'agregator-help-title'
  const helpDescId = 'agregator-help-desc'
  const iconButtonClass = 'btn btn-outline-secondary icon-only'

  useEffect(() => {
    if (!loading && !user) {
      const from = location.pathname + location.search
      nav('/login', { replace: true, state: { from } })
    }
  }, [loading, user, location.pathname, location.search, nav])

  useEffect(() => {
    if (!loading && user) {
      document.documentElement.setAttribute('data-theme', theme)
      localStorage.setItem('theme', theme)
    }
  }, [theme, loading, user])

  useEffect(() => {
    setSearchDraft(q)
  }, [q])

  useEffect(() => {
    if (!adminMenuOpen) return
    const onClickOutside = (event: MouseEvent) => {
      if (!adminMenuRef.current?.contains(event.target as Node)) {
        setAdminMenuOpen(false)
      }
    }
    const onKeyClose = (event: KeyboardEvent) => {
      if (event.key === 'Escape') {
        setAdminMenuOpen(false)
      }
    }
    document.addEventListener('mousedown', onClickOutside)
    document.addEventListener('keydown', onKeyClose)
    return () => {
      document.removeEventListener('mousedown', onClickOutside)
      document.removeEventListener('keydown', onKeyClose)
    }
  }, [adminMenuOpen])

  useEffect(() => {
    setAdminMenuOpen(false)
  }, [location.pathname, location.search])

  useEffect(() => {
    const onKey = (e: KeyboardEvent) => {
      if (e.key === '/' && !e.metaKey && !e.ctrlKey && !e.altKey) { e.preventDefault(); searchRef.current?.focus() }
      if (e.key === 'Escape') {
        if (searchRef.current === document.activeElement) searchRef.current?.blur()
        setAdminMenuOpen(false)
      }
    }
    const onScanOpen = () => setScanOpen(true)
    window.addEventListener('keydown', onKey)
    window.addEventListener('scan-open', onScanOpen as any)
    return () => {
      window.removeEventListener('keydown', onKey)
      window.removeEventListener('scan-open', onScanOpen as any)
    }
  }, [])

  useEffect(() => {
    if (!scanOpen) return
    let timer: ReturnType<typeof setTimeout> | null = null
    const poll = async () => {
      try {
        const r = await fetch('/scan/status')
        if (!r.ok) throw new Error('status')
        const j = await r.json()
        setScanRunning(!!j.running)
        setScanStat(j)
      } catch {
        // ignore
      } finally {
        timer = setTimeout(poll, 1500)
      }
    }
    poll()
    return () => { if (timer) clearTimeout(timer) }
  }, [scanOpen])

  useEffect(() => {
    if (!showHelp) return
    const onKey = (event: KeyboardEvent) => {
      if (event.key === 'Escape') {
        setShowHelp(false)
      }
    }
    const node = helpDialogRef.current
    node?.focus()
    document.addEventListener('keydown', onKey)
    return () => {
      document.removeEventListener('keydown', onKey)
    }
  }, [showHelp])

  const startScan = async () => {
    if (!isAdmin) {
      toasts.push('Недостаточно прав для запуска сканирования', 'error')
      return
    }
    try {
      await fetch('/scan/start', { method: 'POST' })
      setScanOpen(true)
      setScanMin(false)
      toasts.push('Сканирование запущено', 'success')
    } catch {
      toasts.push('Не удалось запустить сканирование', 'error')
    }
  }

  const cancelScan = async () => {
    if (!isAdmin) {
      toasts.push('Недостаточно прав', 'error')
      return
    }
    try {
      await fetch('/scan/cancel', { method: 'POST' })
      toasts.push('Сканирование остановлено', 'success')
    } catch {
      toasts.push('Ошибка отмены сканирования', 'error')
    }
  }

  const commitSearch = useCallback((value: string, replace = true) => {
    const next = new URLSearchParams(sp)
    const trimmed = value.trim()
    if (trimmed) {
      next.set('q', trimmed)
    } else {
      next.delete('q')
    }
    next.set('page', '1')
    next.set('commit', String(Date.now()))
    setSp(next, { replace })
  }, [sp, setSp])

  const handleVoiceSearch = useCallback((text: string) => {
    const normalized = text.trim()
    if (!normalized) {
      return
    }
    setSearchDraft(normalized)
    commitSearch(normalized, true)
  }, [commitSearch])

  const handleVoiceError = useCallback((message: string) => {
    if (!message) return
    toasts.push(message, 'error')
  }, [toasts])

  const handleLogout = async () => {
    setAdminMenuOpen(false)
    await logout()
    nav('/login', { replace: true })
  }

  const adminMenuItems = useMemo(() => ([
    { to: 'settings', label: 'Настройки' },
    { to: 'users', label: 'Пользователи' },
    { to: 'admin/tasks', label: 'Задачи' },
    { to: 'admin/logs', label: 'Логи' },
    { to: 'admin/llm', label: 'LLM' },
    { to: 'admin/ai-metrics', label: 'AI метрики' },
    { to: 'admin/facets', label: 'Фасеты' },
    { to: 'admin/collections', label: 'Коллекции' },
  ]), [])

  if (loading) {
    return (
      <div className="d-flex align-items-center justify-content-center" style={{ minHeight: '100vh' }}>
        Загрузка интерфейса…
      </div>
    )
  }

  if (!user) {
    return null
  }

  return (
    <div>
      <nav className="navbar navbar-expand px-3 py-2 mb-3">
        <div className="d-flex align-items-center gap-2 w-100">
          <Link className="navbar-brand m-0" to="/" style={{ color: 'var(--text)' }}>
            <span className="app-brand-badge">
              <img src={agregatorLogo} alt="Agregator" />
            </span>
          </Link>
          <div className="d-flex align-items-center gap-2" style={{ width: 600, maxWidth: '60%', flex: '0 1 auto' }}>
            <input
              className="form-control"
              placeholder="Поиск…"
              value={searchDraft}
              ref={searchRef}
              onChange={e => setSearchDraft(e.target.value)}
              onKeyDown={e => { if (e.key === 'Enter') { e.preventDefault(); commitSearch(searchDraft, true) } }}
            />
            <button
              className={iconButtonClass}
              type="button"
              onClick={() => commitSearch(searchDraft, true)}
              aria-label="Выполнить поиск"
              data-tooltip="Выполнить поиск"
            >
              <span className="icon-glyph" aria-hidden="true">🔍</span>
            </button>
          </div>
          <VoiceSearchButton onTranscribed={handleVoiceSearch} onError={handleVoiceError} />
          <div className="ms-auto d-flex align-items-center gap-2 flex-wrap justify-content-end" style={{ rowGap: '0.3rem' }}>
            <button
              className={iconButtonClass}
              type="button"
              onClick={() => setShowHelp(true)}
              aria-label="Справка по Agregator"
              data-tooltip="Справка"
            >
              <span className="icon-glyph" aria-hidden="true">❔</span>
            </button>
            <button
              className={iconButtonClass}
              type="button"
              onClick={()=> setTheme(t => t==='dark'?'light':'dark')}
              aria-label="Переключить тему"
              data-tooltip={theme==='dark' ? 'Светлая тема' : 'Тёмная тема'}
            >
              <span className="icon-glyph" aria-hidden="true">{theme==='dark'?'🌙':'☀️'}</span>
            </button>
            <Link className={iconButtonClass} to="graph" aria-label="Граф" data-tooltip="Граф">
              <span className="icon-glyph" aria-hidden="true">🕸️</span>
            </Link>
            <Link className={iconButtonClass} to="stats" aria-label="Статистика" data-tooltip="Статистика">
              <span className="icon-glyph" aria-hidden="true">📊</span>
            </Link>
            {canImport && (
              <Link className={iconButtonClass} to="ingest" aria-label="Импорт" data-tooltip="Импорт">
                <span className="icon-glyph" aria-hidden="true">📥</span>
              </Link>
            )}
            {isAdmin && (
              <div className="position-relative" ref={adminMenuRef}>
                <button className="btn btn-outline-secondary" type="button" onClick={() => setAdminMenuOpen(v => !v)} aria-expanded={adminMenuOpen}>
                  Администрирование ▾
                </button>
                {adminMenuOpen && (
                  <div className="border rounded-3" style={{ position: 'absolute', top: 'calc(100% + 4px)', right: 0, minWidth: 200, background: 'var(--surface)', boxShadow: 'var(--card-shadow)', zIndex: 1500 }}>
                    {adminMenuItems.map(item => (
                      <Link
                        key={item.to}
                        className="d-block px-3 py-2 text-decoration-none"
                        style={{ color: 'var(--text)' }}
                        to={item.to}
                        onClick={() => setAdminMenuOpen(false)}
                      >
                        {item.label}
                      </Link>
                    ))}
                  </div>
                )}
              </div>
            )}
            <Link className={iconButtonClass} to="profile" aria-label="Профиль" data-tooltip="Профиль">
              <span className="icon-glyph" aria-hidden="true">👤</span>
            </Link>
<<<<<<< HEAD
            <span className="badge bg-secondary text-uppercase" style={{ letterSpacing: 0.3 }}>{user.role === 'admin' ? 'Админ' : 'Пользователь'}</span>
            <button className={iconButtonClass} type="button" onClick={handleLogout} aria-label="Выйти" data-tooltip="Выйти">
=======
            <span className="badge bg-secondary text-uppercase" style={{ letterSpacing: 0.3 }}>
              {user.role === 'admin' ? 'Админ' : user.role === 'editor' ? 'Редактор' : 'Наблюдатель'}
            </span>
            <button className={iconButtonClass} type="button" onClick={handleLogout} aria-label="Выйти" title="Выйти">
>>>>>>> 609d5f4a
              <span className="icon-glyph" aria-hidden="true">🚪</span>
            </button>
            {canUseAiword && (
              <a
                className="aiword-launch-link d-flex align-items-center"
                href="/aiword"
                target="_blank"
                rel="noopener"
                aria-label="AIWord"
                data-tooltip="AIWord"
              >
                <span className="aiword-logo-badge aiword-logo-badge--nav">
                  <img src={aiWordLogo} alt="AIWord" />
                </span>
                <span className="visually-hidden">AIWord</span>
              </a>
            )}
          </div>
        </div>
      </nav>
      {showHelp && (
        <div
          role="dialog"
          aria-modal="true"
          aria-labelledby={helpTitleId}
          aria-describedby={helpDescId}
          className="position-fixed top-0 start-0 w-100 h-100 d-flex align-items-center justify-content-center"
          style={{ background: 'rgba(0, 0, 0, 0.6)', zIndex: 2000 }}
          onClick={() => setShowHelp(false)}
        >
          <div
            ref={helpDialogRef}
            tabIndex={-1}
            className="rounded-4 shadow-lg"
            style={{ background: 'var(--surface)', color: 'var(--text)', maxWidth: 720, width: '90%', padding: '24px 28px', border: '1px solid var(--border)' }}
            onClick={event => event.stopPropagation()}
          >
            <div className="d-flex justify-content-between align-items-start mb-3 gap-3">
              <div>
                <h2 id={helpTitleId} className="h4 mb-2" style={{ color: 'var(--text)' }}>Agregator — справка</h2>
                <p id={helpDescId} className="mb-0 muted" style={{ color: 'var(--muted)' }}>
                  Краткое описание назначения каталога, основных разделов интерфейса и полезных горячих клавиш.
                </p>
              </div>
              <button className="btn btn-outline-secondary" type="button" onClick={() => setShowHelp(false)} aria-label="Закрыть справку">✕</button>
            </div>
            <div className="d-grid gap-3" style={{ fontSize: 14, lineHeight: 1.5 }}>
              <section>
                <h3 className="h6 mb-2" style={{ color: 'var(--text)' }}>О приложении</h3>
                <p className="mb-0">
                  Agregator — локальный каталог научных материалов с поддержкой полнотекстового и AI-поиска, расширенными
                  метаданными и управлением доступом. Приложение индексирует выбранные директории, извлекает текст и теги,
                  строит связи «файл ↔ коллекция ↔ теги» и предоставляет единый интерфейс для работы команды.
                </p>
              </section>
              <section>
                <h3 className="h6 mb-2" style={{ color: 'var(--text)' }}>Главные разделы интерфейса</h3>
                <ul className="mb-0" style={{ paddingLeft: 18 }}>
                  <li><strong>Поиск</strong> — основная лента материалов с фильтрами по типу, тегам, коллекциям и AI-ответами.</li>
                  <li><strong>Граф</strong> — визуализация связей между файлами, тегами и коллекциями для быстрого анализа тем.</li>
                  <li><strong>Статистика</strong> — обзор по количеству материалов, динамике пополнения и заполненности метаданных.</li>
                  {canImport && <li><strong>Импорт</strong> — загрузка новых файлов, создание коллекций и запуск пакетного сканирования.</li>}
                  <li><strong>Профиль</strong> — персональные настройки, API-ключи и права доступа.</li>
                  {isAdmin && <li><strong>Администрирование</strong> — управление пользователями, задачами сканирования, журналом действий и LLM-эндпоинтами.</li>}
                  {canUseAiword && <li><strong>AIWord</strong> — отдельный редактор научных текстов, открывается в новой вкладке.</li>}
                </ul>
              </section>
              <section>
                <h3 className="h6 mb-2" style={{ color: 'var(--text)' }}>Режимы поиска</h3>
                <p className="mb-2">
                  В строке поиска доступны два сценария: классический полнотекстовый поиск и AI-поиск с генерацией кратких ответов.
                  Между режимами можно переключаться над результатами выдачи.
                </p>
                <ul className="mb-0" style={{ paddingLeft: 18 }}>
                  <li>
                    <strong>Классический поиск</strong> — обрабатывает запрос мгновенно, использует морфологию, синонимы и фильтры.
                    Результаты сортируются по релевантности и дате; запуск осуществляется клавишей Enter или иконкой 🔍, после чего
                    выдачу можно уточнять тегами, коллекциями и годами.
                  </li>
                  <li>
                    <strong>AI-поиск</strong> — расширяет запрос LLM, реранжирует найденные материалы и формирует краткий ответ с цитатами.
                    Работает чуть медленнее, отображает индикатор прогресса и стримит результат; использует модели, заданные
                    администратором в разделе «LLM».
                  </li>
                </ul>
              </section>
              <section>
                <h3 className="h6 mb-2" style={{ color: 'var(--text)' }}>Сканирование и обновление каталога</h3>
                <p className="mb-0">
                  Используйте кнопку «Сканировать» в правом нижнем углу (или раздел «Импорт») для запуска обхода файлов. Во время
                  процесса отображается статистика и прогресс. Доступно ручное обновление отдельного файла через карточку материала.
                </p>
              </section>
              <section>
                <h3 className="h6 mb-2" style={{ color: 'var(--text)' }}>AI-помощь</h3>
                <p className="mb-0">
                  AI-ответы используют те же отфильтрованные документы, поэтому классический поиск помогает подготовить выдачу.
                  Вкладка AI отображает ход обработки, подсвечивает источники и доступна только при настроенных LLM-эндпоинтах в
                  админ-панели.
                </p>
              </section>
              <section>
                <h3 className="h6 mb-2" style={{ color: 'var(--text)' }}>Горячие клавиши</h3>
                <ul className="mb-0" style={{ paddingLeft: 18 }}>
                  <li><strong>/</strong> — перейти в поле поиска.</li>
                  <li><strong>Esc</strong> — закрыть выпадающие окна и справку.</li>
                </ul>
              </section>
            </div>
            <div className="text-end mt-4">
              <button className="btn btn-primary" type="button" onClick={() => setShowHelp(false)}>
                Понятно
              </button>
            </div>
          </div>
        </div>
      )}
      <div className="container-fluid">
        <Outlet />
      </div>

      {scanOpen && (
        <div role="dialog" aria-modal="false" style={{ position: 'fixed', right: 16, bottom: 16, width: scanMin ? 320 : 420, zIndex: 1600 }}>
          {scanMin ? (
            <div className="card p-3" style={{ boxShadow: 'var(--card-shadow)' }}>
              <div className="d-flex align-items-start justify-content-between gap-3">
                <div className="d-grid gap-1">
                  <div>{scanRunning ? 'Сканирование…' : 'Сканер остановлен'}</div>
                  {scanScopeCaption && <div className="muted" style={{ fontSize: 12 }}>{scanScopeCaption}</div>}
                  {scanMetrics && <div className="muted" style={{ fontSize: 12 }}>{scanMetrics.summary}</div>}
                </div>
                <div className="btn-group btn-group-sm">
                  <button className="btn btn-outline-secondary" onClick={() => setScanMin(false)}>Развернуть</button>
                  <button className="btn btn-outline-secondary" onClick={() => setScanOpen(false)}>Закрыть</button>
                </div>
              </div>
            </div>
          ) : (
            <ProgressPanel
              title={scanRunning ? 'Сканирование…' : 'Сканер остановлен'}
              caption={scanScopeCaption}
              progress={scanMetrics ? { percent: scanMetrics.percent, label: scanMetrics.summary } : undefined}
              bullets={scanBullets}
              footer={isAdmin ? (
                <div className="d-flex gap-2">
                  <button className="btn btn-sm btn-outline-secondary" disabled={scanRunning} onClick={startScan}>Запустить</button>
                  <button className="btn btn-sm btn-outline-secondary" disabled={!scanRunning} onClick={cancelScan}>Остановить</button>
                </div>
              ) : undefined}
              actions={
                <div className="btn-group btn-group-sm">
                  <button className="btn btn-outline-secondary" onClick={() => setScanMin(true)}>Свернуть</button>
                  <button className="btn btn-outline-secondary" onClick={() => setScanOpen(false)}>Закрыть</button>
                </div>
              }
              className="mb-0"
              style={{ boxShadow: 'var(--card-shadow)' }}
            />
          )}
        </div>
      )}

    </div>
  )
}<|MERGE_RESOLUTION|>--- conflicted
+++ resolved
@@ -335,15 +335,10 @@
             <Link className={iconButtonClass} to="profile" aria-label="Профиль" data-tooltip="Профиль">
               <span className="icon-glyph" aria-hidden="true">👤</span>
             </Link>
-<<<<<<< HEAD
-            <span className="badge bg-secondary text-uppercase" style={{ letterSpacing: 0.3 }}>{user.role === 'admin' ? 'Админ' : 'Пользователь'}</span>
-            <button className={iconButtonClass} type="button" onClick={handleLogout} aria-label="Выйти" data-tooltip="Выйти">
-=======
             <span className="badge bg-secondary text-uppercase" style={{ letterSpacing: 0.3 }}>
               {user.role === 'admin' ? 'Админ' : user.role === 'editor' ? 'Редактор' : 'Наблюдатель'}
             </span>
-            <button className={iconButtonClass} type="button" onClick={handleLogout} aria-label="Выйти" title="Выйти">
->>>>>>> 609d5f4a
+            <button className={iconButtonClass} type="button" onClick={handleLogout} aria-label="Выйти" data-tooltip="Выйти">
               <span className="icon-glyph" aria-hidden="true">🚪</span>
             </button>
             {canUseAiword && (
