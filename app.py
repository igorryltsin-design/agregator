--- conflicted
+++ resolved
@@ -11,6 +11,7 @@
 from datetime import datetime, timedelta
 from pathlib import Path
 import itertools
+import copy
 from typing import Any, Dict, Iterable, List, Optional, Sequence, Tuple
 
 from flask import Blueprint, Flask, request, redirect, url_for, jsonify, send_from_directory, send_file, Response, make_response, session, g, abort, current_app, has_app_context
@@ -4183,6 +4184,16 @@
     text = text[:_lm_max_input_chars()]
 
     system = PROMPTS.get('metadata_system') or DEFAULT_PROMPTS.get('metadata_system', '')
+    type_list, type_hints = _material_type_prompt_context()
+    if "{{TYPE_LIST}}" in system:
+        system = system.replace("{{TYPE_LIST}}", type_list or "document")
+    elif type_list:
+        system = f"{system}\nДоступные типы материалов: {type_list}."
+    if "{{TYPE_HINTS}}" in system:
+        system = system.replace("{{TYPE_HINTS}}", type_hints or "")
+    elif type_hints:
+        system = f"{system}\nТипы и подсказки:\n{type_hints}"
+    system = system.strip()
 
     last_error: Exception | None = None
     for choice in _llm_iter_choices('metadata'):
@@ -4442,6 +4453,196 @@
     return entries
 
 
+def _material_type_profiles() -> List[Dict[str, Any]]:
+    runtime = _rt()
+    items = getattr(runtime, "material_types", None) or []
+    cleaned: List[Dict[str, Any]] = []
+    seen = set()
+    for entry in items:
+        if not isinstance(entry, dict):
+            continue
+        key = str(entry.get("key") or "").strip()
+        if not key or key in seen:
+            continue
+        cleaned.append(entry)
+        seen.add(key)
+    if "document" not in seen:
+        cleaned.append({
+            "key": "document",
+            "label": "Документ",
+            "enabled": True,
+            "priority": -100,
+            "threshold": 0.0,
+        })
+    return cleaned
+
+
+def _material_type_rank_key(entry: Dict[str, Any]) -> Tuple[float, int, int, int, int]:
+    score = float(entry.get("score") or 0.0)
+    priority = int(entry.get("priority") or 0)
+    special_hit = 1 if entry.get("special_match") else 0
+    signal = int(entry.get("raw_text_count") or 0) + int(entry.get("raw_filename_count") or 0)
+    index = int(entry.get("index") or 0)
+    return (score, priority, special_hit, signal, -index)
+
+
+def _evaluate_material_type_profile(
+    profile: Dict[str, Any],
+    ext_clean: str,
+    text_lower: str,
+    filename_lower: str,
+    journal_toc: List[dict[str, str]],
+    idx: int,
+) -> Optional[Dict[str, Any]]:
+    key = str(profile.get("key") or "").strip()
+    if not key:
+        return None
+    if not profile.get("enabled", True):
+        return None
+
+    flow = [str(v or "").strip().lower() for v in profile.get("flow", []) if str(v or "").strip()]
+    allow_extension = (not flow) or any(token in {"extension", "any"} for token in flow)
+    allow_filename = (not flow) or any(token in {"filename", "any"} for token in flow)
+    allow_heuristics = (not flow) or any(token in {"heuristics", "text", "any"} for token in flow)
+
+    priority = int(profile.get("priority") or 0)
+    threshold = float(profile.get("threshold", 1.0))
+    extension_weight = float(profile.get("extension_weight", 2.0))
+    filename_weight = float(profile.get("filename_weight", 1.5))
+    text_weight = float(profile.get("text_weight", 1.0))
+
+    require_extension = bool(profile.get("require_extension", False))
+    require_filename = bool(profile.get("require_filename", False))
+    require_text = bool(profile.get("require_text", False))
+
+    extensions = [
+        str(item or "").strip().lower().lstrip(".")
+        for item in profile.get("extensions", [])
+        if str(item or "").strip()
+    ]
+    extension_match = bool(ext_clean and extensions and ext_clean in extensions)
+    if require_extension and not extension_match:
+        return None
+
+    filename_keywords = [
+        str(item or "").strip().lower()
+        for item in profile.get("filename_keywords", [])
+        if str(item or "").strip()
+    ]
+    filename_count = sum(1 for kw in filename_keywords if kw and kw in filename_lower)
+    if require_filename and filename_keywords and filename_count == 0:
+        return None
+
+    text_keywords = [
+        str(item or "").strip().lower()
+        for item in profile.get("text_keywords", [])
+        if str(item or "").strip()
+    ]
+    text_count = sum(1 for kw in text_keywords if kw and kw in text_lower)
+    if require_text and text_keywords and text_count == 0:
+        return None
+
+    exclude_keywords = [
+        str(item or "").strip().lower()
+        for item in profile.get("exclude_keywords", [])
+        if str(item or "").strip()
+    ]
+    if exclude_keywords and any(ex in text_lower or ex in filename_lower for ex in exclude_keywords):
+        return None
+
+    special = profile.get("special") or {}
+    special_match = False
+    special_weight = 0.0
+    if special.get("journal_toc_required"):
+        min_entries = int(special.get("min_toc_entries") or MIN_JOURNAL_TOC_ENTRIES)
+        if len(journal_toc) >= max(1, min_entries):
+            special_match = True
+            special_weight = float(special.get("weight") or 2.0)
+        else:
+            return None
+
+    score = 0.0
+    if allow_extension and extension_match:
+        score += extension_weight
+    if allow_filename and filename_count:
+        score += filename_weight * filename_count
+    if allow_heuristics and text_count:
+        score += text_weight * text_count
+    if special_match:
+        score += special_weight
+
+    effective_threshold = max(0.0, threshold if threshold is not None else 0.0)
+    if score < effective_threshold and effective_threshold > 0 and key != "document":
+        return None
+
+    extension_stage = allow_extension and extension_match
+    filename_stage = allow_filename and filename_count > 0
+    heuristics_stage = allow_heuristics and (text_count > 0 or filename_count > 0 or special_match)
+
+    if not (extension_stage or filename_stage or heuristics_stage):
+        if key == "document":
+            heuristics_stage = True
+        else:
+            return None
+
+    return {
+        "key": key,
+        "score": float(score),
+        "priority": priority,
+        "extension": bool(extension_stage),
+        "filename": bool(filename_stage),
+        "heuristics": bool(heuristics_stage),
+        "special_match": bool(special_match),
+        "raw_extension_match": bool(extension_match),
+        "raw_filename_count": int(filename_count),
+        "raw_text_count": int(text_count),
+        "index": idx,
+    }
+
+
+def _collect_material_type_matches(ext: str, text_excerpt: str, filename: str) -> List[Dict[str, Any]]:
+    profiles = _material_type_profiles()
+    if not profiles:
+        return []
+    ext_clean = (ext or "").lower().lstrip(".")
+    text_lower = (text_excerpt or "").lower()
+    filename_lower = (filename or "").lower()
+    needs_toc = any((profile.get("special") or {}).get("journal_toc_required") for profile in profiles)
+    journal_toc = _extract_journal_toc_entries(text_excerpt or "") if needs_toc else []
+    matches: List[Dict[str, Any]] = []
+    for idx, profile in enumerate(profiles):
+        evaluation = _evaluate_material_type_profile(
+            profile,
+            ext_clean,
+            text_lower,
+            filename_lower,
+            journal_toc,
+            idx,
+        )
+        if evaluation:
+            matches.append(evaluation)
+    return matches
+
+
+def _material_type_prompt_context() -> Tuple[str, str]:
+    profiles = _material_type_profiles()
+    visible = [entry for entry in profiles if entry.get("enabled", True)]
+    type_keys: List[str] = []
+    hints: List[str] = []
+    for entry in visible:
+        key = str(entry.get("key") or "").strip()
+        if not key:
+            continue
+        type_keys.append(key)
+        label = str(entry.get("label") or "").strip()
+        hint = str(entry.get("llm_hint") or entry.get("description") or label or key).strip()
+        if hint:
+            hints.append(f"{key}: {hint}")
+    type_list = ", ".join(type_keys)
+    type_hints = "\n".join(f"- {line}" for line in hints if line)
+    return type_list, type_hints
+
+
 def _journal_safety_check(material_type: str | None, text: str | None, page_count: int | None, entries: list[dict[str, str]] | None = None) -> str | None:
     mt = (material_type or '').strip().lower()
     if mt != 'journal':
@@ -4454,106 +4655,49 @@
     return material_type
 
 def guess_material_type(ext: str, text_excerpt: str, filename: str = "") -> str:
-    """Расширенная эвристика типа материала на основе текста/имени файла."""
-    tl = (text_excerpt or "").lower()
-    fn = (filename or "").lower()
-    journal_toc = _extract_journal_toc_entries(text_excerpt or "")
-    if journal_toc and (len(journal_toc) >= MIN_JOURNAL_TOC_ENTRIES) and (
-        'журнал' in tl or 'вестник' in tl or 'issn' in tl or re.search(r"№\s*\d", tl) or
-        any(tok in fn for tok in ["journal", "журнал", "vestnik", "issue"])
-    ):
-        return "journal"
-    # Диссертация / автореферат
-    if any(k in tl for k in ["диссертац", "на соискание степени", "автореферат диссертац"]):
-        return "dissertation_abstract" if "автореферат" in tl else "dissertation"
-    # Учебник / пособие
-    if any(k in tl for k in ["учебник", "учебное пособ", "пособие", "для студентов"]):
-        return "textbook"
-    # Статья / журнал / тезисы
-    if any(k in tl for k in ["статья", "журнал", "doi", "удк", "тезисы", "материалы конференц"]):
-        return "article"
-    # Дополнительные типы
-    # Монография
-    if any(k in tl for k in ["монография", "monograph"]):
-        return "monograph"
-    # Стандарты (ГОСТ/ISO/IEC/СТО/СП/СанПиН/ТУ)
-    if any(k in tl for k in ["гост", "gost", "iso", "iec", "стб", "сто ", " санпин", " сп ", "ту "]):
-        return "standard"
-    # Материалы конференций
-    if any(k in tl for k in ["материалы конференции", "сборник трудов", "proceedings", "conference", "symposium", "workshop"]):
-        return "proceedings"
-    # Патент
-    if any(k in tl for k in ["патент", "patent", "mpk", "ipc"]):
-        return "patent"
-    # Отчёт / внутренние документы
-    if any(k in tl for k in ["отчет", "отчёт", "техническое задание", "пояснительная записка", "technical specification"]):
-        return "report"
-    # Презентация
-    if any(k in tl for k in ["презентация", "slides", "powerpoint", "слайды"]):
-        return "presentation"
-    # Монография
-    if "монограф" in tl:
-        return "monograph"
-    # Заметка
-    if ext in {".md", ".txt"}:
-        return "note"
+    matches = _collect_material_type_matches(ext, text_excerpt, filename)
+    heuristics_matches = [
+        entry for entry in matches if entry.get("heuristics") and entry.get("key") != "document"
+    ]
+    if heuristics_matches:
+        best = max(heuristics_matches, key=_material_type_rank_key)
+        return best["key"]
+    doc_entry = next((entry for entry in matches if entry.get("key") == "document"), None)
+    if doc_entry:
+        return doc_entry["key"]
     return "document"
+
 
 def _detect_type_pre_llm(ext: str, text_excerpt: str, filename: str) -> str | None:
     flow = [p.strip() for p in (TYPE_DETECT_FLOW or '').split(',') if p.strip()]
-    ext = (ext or '').lower()
-    # вспомогательная функция для предположений по имени файла и разрешения конфликтов
-    def _guess_from_filename(fn: str, ex: str) -> str | None:
-        fl = (fn or '').lower()
-        if not fl:
-            return None
-        if any(tok in fl for tok in ["автореферат", "autoreferat", "автoref"]):
-            return 'dissertation_abstract'
-        if any(tok in fl for tok in ["диссер", "dissert", "thesis"]):
-            return 'dissertation'
-        if any(tok in fl for tok in ["журнал", "journal", "magazine", "issue", "vestnik", "выпуск"]):
-            return 'journal'
-        if any(tok in fl for tok in ["монограф", "monograph"]):
-            return 'monograph'
-        if any(tok in fl for tok in ["презентац", "slides", "ppt", "pptx", "keynote"]):
-            return 'presentation'
-        if any(tok in fl for tok in ["патент", "patent", "ru", "wo", "ep"]):
-            return 'patent'
-        if any(tok in fl for tok in ["материалы_конференции", "proceedings", "conf", "symposium", "workshop"]):
-            return 'proceedings'
-        if any(tok in fl for tok in ["гост", "gost", "iso", "iec", "санпин", "сто_", "ту_"]):
-            return 'standard'
-        if any(tok in fl for tok in ["отчет", "отчёт", "tz_", "тз_"]):
-            return 'report'
+    if not flow:
+        flow = ['extension', 'filename', 'heuristics']
+    matches = _collect_material_type_matches(ext, text_excerpt, filename)
+    if not matches:
         return None
-    def _resolve_conflicts(proposed: str) -> str:
-        pl = (proposed or '').strip().lower() or 'document'
-        tl = (text_excerpt or '').lower()
-        fl = (filename or '').lower()
-        std_hints = ["гост", "gost", "iso", "iec", "сто", "санпин", " сп ", "ту "]
-        pat_hints = ["патент", "patent", "ipc", "mpk"]
-        if pl == 'article' and (any(p in tl for p in std_hints) or any(p in fl for p in std_hints)):
-            return 'standard'
-        if any(p in tl for p in pat_hints) or any(p in fl for p in pat_hints):
-            return 'patent'
-        return pl
-    # 1) по расширению
-    if 'extension' in flow:
-        if ext in IMAGE_EXTS:
-            return 'image'
-        if ext in AUDIO_EXTS:
-            return 'audio'
-    # подсказки по имени файла до применения эвристик
-    if 'filename' in flow:
-        ft = _guess_from_filename(filename, ext)
-        if ft and ft != 'document':
-            return ft
-    # 2) эвристики по тексту/имени
-    if 'heuristics' in flow:
-        t = guess_material_type(ext, text_excerpt, filename)
-        t = _resolve_conflicts(t)
-        if t and t != 'document':
-            return t
+    doc_candidate: Optional[Dict[str, Any]] = None
+    for stage in flow:
+        stage_key = str(stage or "").strip().lower()
+        if not stage_key:
+            continue
+        if stage_key == 'llm':
+            continue
+        if stage_key not in {'extension', 'filename', 'heuristics', 'text'}:
+            stage_key = 'heuristics'
+        actual_key = 'heuristics' if stage_key in {'heuristics', 'text'} else stage_key
+        candidates = [entry for entry in matches if entry.get(actual_key)]
+        if not candidates:
+            continue
+        non_doc = [entry for entry in candidates if entry.get("key") != "document"]
+        target = non_doc or candidates
+        best = max(target, key=_material_type_rank_key)
+        if best["key"] == "document":
+            if doc_candidate is None:
+                doc_candidate = best
+            continue
+        return best["key"]
+    if doc_candidate:
+        return doc_candidate["key"]
     return None
 
 def looks_like_dissertation_filename(fn: str) -> bool:
@@ -5222,6 +5366,7 @@
             'aiword_users': ai_users,
             'default_use_llm': bool(runtime.default_use_llm),
             'default_prune': bool(runtime.default_prune),
+            'material_types': runtime.material_types,
         })
 
     data = request.json or {}
@@ -5278,6 +5423,8 @@
         _set('COLLECTION_TYPE_SUBDIRS', data.get('collection_type_subdirs'))
     if 'type_dirs' in data and isinstance(data.get('type_dirs'), dict):
         _set('TYPE_DIRS', data.get('type_dirs'))
+    if 'material_types' in data and isinstance(data.get('material_types'), list):
+        _set('MATERIAL_TYPES', data.get('material_types'))
     if 'default_use_llm' in data:
         _set('DEFAULT_USE_LLM', data.get('default_use_llm'))
     if 'default_prune' in data:
@@ -5385,6 +5532,30 @@
 
     _save_runtime_settings_to_disk()
     return jsonify({'ok': True})
+
+
+@app.route('/api/material-types')
+def api_material_types():
+    user = _load_current_user()
+    if not user:
+        return jsonify({'ok': False, 'error': 'Не авторизовано'}), 401
+    runtime = _rt()
+    items = getattr(runtime, 'material_types', None) or []
+    payload = copy.deepcopy(items)
+    labels: Dict[str, str] = {}
+    for entry in payload:
+        if not isinstance(entry, dict):
+            continue
+        key = str(entry.get('key') or '').strip()
+        if not key:
+            continue
+        label = str(entry.get('label') or key).strip() or key
+        labels[key] = label
+        for alias in entry.get('aliases') or []:
+            alias_key = str(alias or '').strip()
+            if alias_key and alias_key not in labels:
+                labels[alias_key] = label
+    return jsonify({'ok': True, 'items': payload, 'labels': labels})
 
 
 @app.route('/api/facet-config', methods=['GET', 'POST'])
@@ -9368,9 +9539,6 @@
     endpoint = server_url.rstrip('/') + '/v1/fine-tunes'
     headers = fine_tune_config.get('headers')
     timeout = float(fine_tune_config.get('timeout', 900))
-<<<<<<< HEAD
-    response = requests.post(endpoint, json=payload, headers=headers, timeout=timeout)
-=======
     response = http_request(
         'POST',
         endpoint,
@@ -9379,7 +9547,6 @@
         timeout=(HTTP_CONNECT_TIMEOUT, max(timeout, HTTP_DEFAULT_TIMEOUT)),
         logger=app.logger,
     )
->>>>>>> 609d5f4a
     if response.status_code >= 400:
         raise RuntimeError(f"Fine-tune request failed: {response.status_code} {response.text[:200]}")
     return response.json()
